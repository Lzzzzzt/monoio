--- conflicted
+++ resolved
@@ -567,15 +567,11 @@
     #[cfg(target_os = "linux")]
     let flags = libc::AT_STATX_SYNC_AS_STAT;
 
-<<<<<<< HEAD
-    let op = Op::statx_using_path(path, flags)?;
-=======
     #[cfg(target_os = "linux")]
     let op = Op::statx_using_path(path, flags)?;
 
     #[cfg(target_os = "macos")]
     let op = Op::statx_using_path(path, true)?;
->>>>>>> 51d0b88b
 
     op.statx_result().await.map(FileAttr::from).map(Metadata)
 }
@@ -611,15 +607,11 @@
     #[cfg(target_os = "linux")]
     let flags = libc::AT_STATX_SYNC_AS_STAT | libc::AT_SYMLINK_NOFOLLOW;
 
-<<<<<<< HEAD
-    let op = Op::statx_using_path(path, flags)?;
-=======
     #[cfg(target_os = "linux")]
     let op = Op::statx_using_path(path, flags)?;
 
     #[cfg(target_os = "macos")]
     let op = Op::statx_using_path(path, false)?;
->>>>>>> 51d0b88b
 
     op.statx_result().await.map(FileAttr::from).map(Metadata)
 }